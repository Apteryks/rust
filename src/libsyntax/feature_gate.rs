--- conflicted
+++ resolved
@@ -452,16 +452,14 @@
     // `use path as _;` and `extern crate c as _;`
     (active, underscore_imports, "1.26.0", Some(48216), None),
 
-<<<<<<< HEAD
     // The #[wasm_custom_section] attribute
     (active, wasm_custom_section, "1.26.0", None, None),
 
     // The #![wasm_import_module] attribute
     (active, wasm_import_module, "1.26.0", None, None),
-=======
+
     // Allows keywords to be escaped for use as identifiers
     (active, raw_identifiers, "1.26.0", Some(48589), None),
->>>>>>> 57f9c4d6
 );
 
 declare_features! (
