// Copyright 2013-2014 The Rust Project Developers. See the COPYRIGHT
// file at the top-level directory of this distribution and at
// http://rust-lang.org/COPYRIGHT.
//
// Licensed under the Apache License, Version 2.0 <LICENSE-APACHE or
// http://www.apache.org/licenses/LICENSE-2.0> or the MIT license
// <LICENSE-MIT or http://opensource.org/licenses/MIT>, at your
// option. This file may not be copied, modified, or distributed
// except according to those terms.

//! Multi-producer, single-consumer communication primitives threads
//!
//! This module provides message-based communication over channels, concretely
//! defined among three types:
//!
//! * `Sender`
//! * `SyncSender`
//! * `Receiver`
//!
//! A `Sender` or `SyncSender` is used to send data to a `Receiver`. Both
//! senders are clone-able (multi-producer) such that many threads can send
//! simultaneously to one receiver (single-consumer).
//!
//! These channels come in two flavors:
//!
//! 1. An asynchronous, infinitely buffered channel. The `channel()` function
//!    will return a `(Sender, Receiver)` tuple where all sends will be
//!    **asynchronous** (they never block). The channel conceptually has an
//!    infinite buffer.
//!
//! 2. A synchronous, bounded channel. The `sync_channel()` function will return
//!    a `(SyncSender, Receiver)` tuple where the storage for pending messages
//!    is a pre-allocated buffer of a fixed size. All sends will be
//!    **synchronous** by blocking until there is buffer space available. Note
//!    that a bound of 0 is allowed, causing the channel to become a
//!    "rendezvous" channel where each sender atomically hands off a message to
//!    a receiver.
//!
//! ## Disconnection
//!
//! The send and receive operations on channels will all return a `Result`
//! indicating whether the operation succeeded or not. An unsuccessful operation
//! is normally indicative of the other half of a channel having "hung up" by
//! being dropped in its corresponding thread.
//!
//! Once half of a channel has been deallocated, most operations can no longer
//! continue to make progress, so `Err` will be returned. Many applications will
//! continue to `unwrap()` the results returned from this module, instigating a
//! propagation of failure among threads if one unexpectedly dies.
//!
//! # Examples
//!
//! Simple usage:
//!
//! ```
//! use std::thread::Thread;
//! use std::sync::mpsc::channel;
//!
//! // Create a simple streaming channel
//! let (tx, rx) = channel();
//! Thread::spawn(move|| {
//!     tx.send(10i).unwrap();
//! });
//! assert_eq!(rx.recv().unwrap(), 10i);
//! ```
//!
//! Shared usage:
//!
//! ```
//! use std::thread::Thread;
//! use std::sync::mpsc::channel;
//!
//! // Create a shared channel that can be sent along from many threads
//! // where tx is the sending half (tx for transmission), and rx is the receiving
//! // half (rx for receiving).
//! let (tx, rx) = channel();
//! for i in range(0i, 10i) {
//!     let tx = tx.clone();
//!     Thread::spawn(move|| {
//!         tx.send(i).unwrap();
//!     });
//! }
//!
//! for _ in range(0i, 10i) {
//!     let j = rx.recv().unwrap();
//!     assert!(0 <= j && j < 10);
//! }
//! ```
//!
//! Propagating panics:
//!
//! ```
//! use std::sync::mpsc::channel;
//!
//! // The call to recv() will return an error because the channel has already
//! // hung up (or been deallocated)
//! let (tx, rx) = channel::<int>();
//! drop(tx);
//! assert!(rx.recv().is_err());
//! ```
//!
//! Synchronous channels:
//!
//! ```
//! use std::thread::Thread;
//! use std::sync::mpsc::sync_channel;
//!
//! let (tx, rx) = sync_channel::<int>(0);
//! Thread::spawn(move|| {
//!     // This will wait for the parent task to start receiving
//!     tx.send(53).unwrap();
//! });
//! rx.recv().unwrap();
//! ```
//!
//! Reading from a channel with a timeout requires to use a Timer together
//! with the channel. You can use the select! macro to select either and
//! handle the timeout case. This first example will break out of the loop
//! after 10 seconds no matter what:
//!
//! ```no_run
//! use std::sync::mpsc::channel;
//! use std::io::timer::Timer;
//! use std::time::Duration;
//!
//! let (tx, rx) = channel::<int>();
//! let mut timer = Timer::new().unwrap();
//! let timeout = timer.oneshot(Duration::seconds(10));
//!
//! loop {
//!     select! {
//!         val = rx.recv() => println!("Received {}", val.unwrap()),
//!         _ = timeout.recv() => {
//!             println!("timed out, total time was more than 10 seconds");
//!             break;
//!         }
//!     }
//! }
//! ```
//!
//! This second example is more costly since it allocates a new timer every
//! time a message is received, but it allows you to timeout after the channel
//! has been inactive for 5 seconds:
//!
//! ```no_run
//! use std::sync::mpsc::channel;
//! use std::io::timer::Timer;
//! use std::time::Duration;
//!
//! let (tx, rx) = channel::<int>();
//! let mut timer = Timer::new().unwrap();
//!
//! loop {
//!     let timeout = timer.oneshot(Duration::seconds(5));
//!
//!     select! {
//!         val = rx.recv() => println!("Received {}", val.unwrap()),
//!         _ = timeout.recv() => {
//!             println!("timed out, no message received in 5 seconds");
//!             break;
//!         }
//!     }
//! }
//! ```

#![stable]

// A description of how Rust's channel implementation works
//
// Channels are supposed to be the basic building block for all other
// concurrent primitives that are used in Rust. As a result, the channel type
// needs to be highly optimized, flexible, and broad enough for use everywhere.
//
// The choice of implementation of all channels is to be built on lock-free data
// structures. The channels themselves are then consequently also lock-free data
// structures. As always with lock-free code, this is a very "here be dragons"
// territory, especially because I'm unaware of any academic papers that have
// gone into great length about channels of these flavors.
//
// ## Flavors of channels
//
// From the perspective of a consumer of this library, there is only one flavor
// of channel. This channel can be used as a stream and cloned to allow multiple
// senders. Under the hood, however, there are actually three flavors of
// channels in play.
//
// * Flavor::Oneshots - these channels are highly optimized for the one-send use case.
//              They contain as few atomics as possible and involve one and
//              exactly one allocation.
// * Streams - these channels are optimized for the non-shared use case. They
//             use a different concurrent queue that is more tailored for this
//             use case. The initial allocation of this flavor of channel is not
//             optimized.
// * Shared - this is the most general form of channel that this module offers,
//            a channel with multiple senders. This type is as optimized as it
//            can be, but the previous two types mentioned are much faster for
//            their use-cases.
//
// ## Concurrent queues
//
// The basic idea of Rust's Sender/Receiver types is that send() never blocks, but
// recv() obviously blocks. This means that under the hood there must be some
// shared and concurrent queue holding all of the actual data.
//
// With two flavors of channels, two flavors of queues are also used. We have
// chosen to use queues from a well-known author that are abbreviated as SPSC
// and MPSC (single producer, single consumer and multiple producer, single
// consumer). SPSC queues are used for streams while MPSC queues are used for
// shared channels.
//
// ### SPSC optimizations
//
// The SPSC queue found online is essentially a linked list of nodes where one
// half of the nodes are the "queue of data" and the other half of nodes are a
// cache of unused nodes. The unused nodes are used such that an allocation is
// not required on every push() and a free doesn't need to happen on every
// pop().
//
// As found online, however, the cache of nodes is of an infinite size. This
// means that if a channel at one point in its life had 50k items in the queue,
// then the queue will always have the capacity for 50k items. I believed that
// this was an unnecessary limitation of the implementation, so I have altered
// the queue to optionally have a bound on the cache size.
//
// By default, streams will have an unbounded SPSC queue with a small-ish cache
// size. The hope is that the cache is still large enough to have very fast
// send() operations while not too large such that millions of channels can
// coexist at once.
//
// ### MPSC optimizations
//
// Right now the MPSC queue has not been optimized. Like the SPSC queue, it uses
// a linked list under the hood to earn its unboundedness, but I have not put
// forth much effort into having a cache of nodes similar to the SPSC queue.
//
// For now, I believe that this is "ok" because shared channels are not the most
// common type, but soon we may wish to revisit this queue choice and determine
// another candidate for backend storage of shared channels.
//
// ## Overview of the Implementation
//
// Now that there's a little background on the concurrent queues used, it's
// worth going into much more detail about the channels themselves. The basic
// pseudocode for a send/recv are:
//
//
//      send(t)                             recv()
//        queue.push(t)                       return if queue.pop()
//        if increment() == -1                deschedule {
//          wakeup()                            if decrement() > 0
//                                                cancel_deschedule()
//                                            }
//                                            queue.pop()
//
// As mentioned before, there are no locks in this implementation, only atomic
// instructions are used.
//
// ### The internal atomic counter
//
// Every channel has a shared counter with each half to keep track of the size
// of the queue. This counter is used to abort descheduling by the receiver and
// to know when to wake up on the sending side.
//
// As seen in the pseudocode, senders will increment this count and receivers
// will decrement the count. The theory behind this is that if a sender sees a
// -1 count, it will wake up the receiver, and if the receiver sees a 1+ count,
// then it doesn't need to block.
//
// The recv() method has a beginning call to pop(), and if successful, it needs
// to decrement the count. It is a crucial implementation detail that this
// decrement does *not* happen to the shared counter. If this were the case,
// then it would be possible for the counter to be very negative when there were
// no receivers waiting, in which case the senders would have to determine when
// it was actually appropriate to wake up a receiver.
//
// Instead, the "steal count" is kept track of separately (not atomically
// because it's only used by receivers), and then the decrement() call when
// descheduling will lump in all of the recent steals into one large decrement.
//
// The implication of this is that if a sender sees a -1 count, then there's
// guaranteed to be a waiter waiting!
//
// ## Native Implementation
//
// A major goal of these channels is to work seamlessly on and off the runtime.
// All of the previous race conditions have been worded in terms of
// scheduler-isms (which is obviously not available without the runtime).
//
// For now, native usage of channels (off the runtime) will fall back onto
// mutexes/cond vars for descheduling/atomic decisions. The no-contention path
// is still entirely lock-free, the "deschedule" blocks above are surrounded by
// a mutex and the "wakeup" blocks involve grabbing a mutex and signaling on a
// condition variable.
//
// ## Select
//
// Being able to support selection over channels has greatly influenced this
// design, and not only does selection need to work inside the runtime, but also
// outside the runtime.
//
// The implementation is fairly straightforward. The goal of select() is not to
// return some data, but only to return which channel can receive data without
// blocking. The implementation is essentially the entire blocking procedure
// followed by an increment as soon as its woken up. The cancellation procedure
// involves an increment and swapping out of to_wake to acquire ownership of the
// task to unblock.
//
// Sadly this current implementation requires multiple allocations, so I have
// seen the throughput of select() be much worse than it should be. I do not
// believe that there is anything fundamental that needs to change about these
// channels, however, in order to support a more efficient select().
//
// # Conclusion
//
// And now that you've seen all the races that I found and attempted to fix,
// here's the code for you to find some more!

use prelude::v1::*;

use sync::Arc;
use fmt;
#[cfg(stage0)] // NOTE remove use after next snapshot
use marker;
use mem;
use cell::UnsafeCell;

pub use self::select::{Select, Handle};
use self::select::StartResult;
use self::select::StartResult::*;
use self::blocking::SignalToken;

mod blocking;
mod oneshot;
mod select;
mod shared;
mod stream;
mod sync;
mod mpsc_queue;
mod spsc_queue;

/// The receiving-half of Rust's channel type. This half can only be owned by
/// one task
#[stable]
pub struct Receiver<T> {
    inner: UnsafeCell<Flavor<T>>,
}

// The receiver port can be sent from place to place, so long as it
// is not used to receive non-sendable things.
unsafe impl<T:Send> Send for Receiver<T> { }

/// An iterator over messages on a receiver, this iterator will block
/// whenever `next` is called, waiting for a new message, and `None` will be
/// returned when the corresponding channel has hung up.
#[stable]
pub struct Iter<'a, T:'a> {
    rx: &'a Receiver<T>
}

/// The sending-half of Rust's asynchronous channel type. This half can only be
/// owned by one task, but it can be cloned to send to other tasks.
#[stable]
pub struct Sender<T> {
    inner: UnsafeCell<Flavor<T>>,
}

// The send port can be sent from place to place, so long as it
// is not used to send non-sendable things.
unsafe impl<T:Send> Send for Sender<T> { }

/// The sending-half of Rust's synchronous channel type. This half can only be
/// owned by one task, but it can be cloned to send to other tasks.
#[stable]
pub struct SyncSender<T> {
<<<<<<< HEAD
    inner: Arc<RacyCell<sync::Packet<T>>>,
}

impl<T> !marker::Sync for SyncSender<T> {}
=======
    inner: Arc<UnsafeCell<sync::Packet<T>>>,
    // can't share in an arc
    _marker: marker::NoSync,
}

/// The sending-half of Rust's synchronous channel type. This half can only be
/// owned by one task, but it can be cloned to send to other tasks.
#[stable]
#[cfg(not(stage0))] // NOTE remove cfg after next snapshot
pub struct SyncSender<T> {
    inner: Arc<UnsafeCell<sync::Packet<T>>>,
}

unsafe impl<T:Send> Send for SyncSender<T> {}

#[cfg(not(stage0))] // NOTE remove cfg after next snapshot
impl<T> !Sync for SyncSender<T> {}
>>>>>>> b6380f5c

/// An error returned from the `send` function on channels.
///
/// A `send` operation can only fail if the receiving end of a channel is
/// disconnected, implying that the data could never be received. The error
/// contains the data being sent as a payload so it can be recovered.
#[derive(PartialEq, Eq)]
#[stable]
pub struct SendError<T>(pub T);

/// An error returned from the `recv` function on a `Receiver`.
///
/// The `recv` operation can only fail if the sending half of a channel is
/// disconnected, implying that no further messages will ever be received.
#[derive(PartialEq, Eq, Clone, Copy)]
#[stable]
pub struct RecvError;

/// This enumeration is the list of the possible reasons that try_recv could not
/// return data when called.
#[derive(PartialEq, Clone, Copy)]
#[stable]
pub enum TryRecvError {
    /// This channel is currently empty, but the sender(s) have not yet
    /// disconnected, so data may yet become available.
    #[stable]
    Empty,

    /// This channel's sending half has become disconnected, and there will
    /// never be any more data received on this channel
    #[stable]
    Disconnected,
}

/// This enumeration is the list of the possible error outcomes for the
/// `SyncSender::try_send` method.
#[derive(PartialEq, Clone)]
#[stable]
pub enum TrySendError<T> {
    /// The data could not be sent on the channel because it would require that
    /// the callee block to send the data.
    ///
    /// If this is a buffered channel, then the buffer is full at this time. If
    /// this is not a buffered channel, then there is no receiver available to
    /// acquire the data.
    #[stable]
    Full(T),

    /// This channel's receiving half has disconnected, so the data could not be
    /// sent. The data is returned back to the callee in this case.
    #[stable]
    Disconnected(T),
}

enum Flavor<T> {
    Oneshot(Arc<UnsafeCell<oneshot::Packet<T>>>),
    Stream(Arc<UnsafeCell<stream::Packet<T>>>),
    Shared(Arc<UnsafeCell<shared::Packet<T>>>),
    Sync(Arc<UnsafeCell<sync::Packet<T>>>),
}

#[doc(hidden)]
trait UnsafeFlavor<T> {
    fn inner_unsafe<'a>(&'a self) -> &'a UnsafeCell<Flavor<T>>;
    unsafe fn inner_mut<'a>(&'a self) -> &'a mut Flavor<T> {
        &mut *self.inner_unsafe().get()
    }
    unsafe fn inner<'a>(&'a self) -> &'a Flavor<T> {
        &*self.inner_unsafe().get()
    }
}
impl<T> UnsafeFlavor<T> for Sender<T> {
    fn inner_unsafe<'a>(&'a self) -> &'a UnsafeCell<Flavor<T>> {
        &self.inner
    }
}
impl<T> UnsafeFlavor<T> for Receiver<T> {
    fn inner_unsafe<'a>(&'a self) -> &'a UnsafeCell<Flavor<T>> {
        &self.inner
    }
}

/// Creates a new asynchronous channel, returning the sender/receiver halves.
///
/// All data sent on the sender will become available on the receiver, and no
/// send will block the calling task (this channel has an "infinite buffer").
///
/// # Example
///
/// ```
/// use std::sync::mpsc::channel;
/// use std::thread::Thread;
///
/// // tx is is the sending half (tx for transmission), and rx is the receiving
/// // half (rx for receiving).
/// let (tx, rx) = channel();
///
/// // Spawn off an expensive computation
/// Thread::spawn(move|| {
/// #   fn expensive_computation() {}
///     tx.send(expensive_computation()).unwrap();
/// });
///
/// // Do some useful work for awhile
///
/// // Let's see what that answer was
/// println!("{:?}", rx.recv().unwrap());
/// ```
#[stable]
pub fn channel<T: Send>() -> (Sender<T>, Receiver<T>) {
    let a = Arc::new(UnsafeCell::new(oneshot::Packet::new()));
    (Sender::new(Flavor::Oneshot(a.clone())), Receiver::new(Flavor::Oneshot(a)))
}

/// Creates a new synchronous, bounded channel.
///
/// Like asynchronous channels, the `Receiver` will block until a message
/// becomes available. These channels differ greatly in the semantics of the
/// sender from asynchronous channels, however.
///
/// This channel has an internal buffer on which messages will be queued. When
/// the internal buffer becomes full, future sends will *block* waiting for the
/// buffer to open up. Note that a buffer size of 0 is valid, in which case this
/// becomes  "rendezvous channel" where each send will not return until a recv
/// is paired with it.
///
/// As with asynchronous channels, all senders will panic in `send` if the
/// `Receiver` has been destroyed.
///
/// # Example
///
/// ```
/// use std::sync::mpsc::sync_channel;
/// use std::thread::Thread;
///
/// let (tx, rx) = sync_channel(1);
///
/// // this returns immediately
/// tx.send(1i).unwrap();
///
/// Thread::spawn(move|| {
///     // this will block until the previous message has been received
///     tx.send(2i).unwrap();
/// });
///
/// assert_eq!(rx.recv().unwrap(), 1i);
/// assert_eq!(rx.recv().unwrap(), 2i);
/// ```
#[stable]
pub fn sync_channel<T: Send>(bound: uint) -> (SyncSender<T>, Receiver<T>) {
    let a = Arc::new(UnsafeCell::new(sync::Packet::new(bound)));
    (SyncSender::new(a.clone()), Receiver::new(Flavor::Sync(a)))
}

////////////////////////////////////////////////////////////////////////////////
// Sender
////////////////////////////////////////////////////////////////////////////////

impl<T: Send> Sender<T> {
    fn new(inner: Flavor<T>) -> Sender<T> {
        Sender {
            inner: UnsafeCell::new(inner),
        }
    }

    /// Attempts to send a value on this channel, returning it back if it could
    /// not be sent.
    ///
    /// A successful send occurs when it is determined that the other end of
    /// the channel has not hung up already. An unsuccessful send would be one
    /// where the corresponding receiver has already been deallocated. Note
    /// that a return value of `Err` means that the data will never be
    /// received, but a return value of `Ok` does *not* mean that the data
    /// will be received.  It is possible for the corresponding receiver to
    /// hang up immediately after this function returns `Ok`.
    ///
    /// This method will never block the current thread.
    ///
    /// # Example
    ///
    /// ```
    /// use std::sync::mpsc::channel;
    ///
    /// let (tx, rx) = channel();
    ///
    /// // This send is always successful
    /// tx.send(1i).unwrap();
    ///
    /// // This send will fail because the receiver is gone
    /// drop(rx);
    /// assert_eq!(tx.send(1i).err().unwrap().0, 1);
    /// ```
    #[stable]
    pub fn send(&self, t: T) -> Result<(), SendError<T>> {
        let (new_inner, ret) = match *unsafe { self.inner() } {
            Flavor::Oneshot(ref p) => {
                unsafe {
                    let p = p.get();
                    if !(*p).sent() {
                        return (*p).send(t).map_err(SendError);
                    } else {
                        let a =
                            Arc::new(UnsafeCell::new(stream::Packet::new()));
                        let rx = Receiver::new(Flavor::Stream(a.clone()));
                        match (*p).upgrade(rx) {
                            oneshot::UpSuccess => {
                                let ret = (*a.get()).send(t);
                                (a, ret)
                            }
                            oneshot::UpDisconnected => (a, Err(t)),
                            oneshot::UpWoke(token) => {
                                // This send cannot panic because the thread is
                                // asleep (we're looking at it), so the receiver
                                // can't go away.
                                (*a.get()).send(t).ok().unwrap();
                        token.signal();
                                (a, Ok(()))
                            }
                        }
                    }
                }
            }
            Flavor::Stream(ref p) => return unsafe {
                (*p.get()).send(t).map_err(SendError)
            },
            Flavor::Shared(ref p) => return unsafe {
                (*p.get()).send(t).map_err(SendError)
            },
            Flavor::Sync(..) => unreachable!(),
        };

        unsafe {
            let tmp = Sender::new(Flavor::Stream(new_inner));
            mem::swap(self.inner_mut(), tmp.inner_mut());
        }
        ret.map_err(SendError)
    }
}

#[stable]
impl<T: Send> Clone for Sender<T> {
    fn clone(&self) -> Sender<T> {
        let (packet, sleeper, guard) = match *unsafe { self.inner() } {
            Flavor::Oneshot(ref p) => {
                let a = Arc::new(UnsafeCell::new(shared::Packet::new()));
                unsafe {
                    let guard = (*a.get()).postinit_lock();
                    let rx = Receiver::new(Flavor::Shared(a.clone()));
                    match (*p.get()).upgrade(rx) {
                        oneshot::UpSuccess |
                        oneshot::UpDisconnected => (a, None, guard),
                        oneshot::UpWoke(task) => (a, Some(task), guard)
                    }
                }
            }
            Flavor::Stream(ref p) => {
                let a = Arc::new(UnsafeCell::new(shared::Packet::new()));
                unsafe {
                    let guard = (*a.get()).postinit_lock();
                    let rx = Receiver::new(Flavor::Shared(a.clone()));
                    match (*p.get()).upgrade(rx) {
                        stream::UpSuccess |
                        stream::UpDisconnected => (a, None, guard),
                        stream::UpWoke(task) => (a, Some(task), guard),
                    }
                }
            }
            Flavor::Shared(ref p) => {
                unsafe { (*p.get()).clone_chan(); }
                return Sender::new(Flavor::Shared(p.clone()));
            }
            Flavor::Sync(..) => unreachable!(),
        };

        unsafe {
            (*packet.get()).inherit_blocker(sleeper, guard);

            let tmp = Sender::new(Flavor::Shared(packet.clone()));
            mem::swap(self.inner_mut(), tmp.inner_mut());
        }
        Sender::new(Flavor::Shared(packet))
    }
}

#[unsafe_destructor]
#[stable]
impl<T: Send> Drop for Sender<T> {
    fn drop(&mut self) {
        match *unsafe { self.inner_mut() } {
            Flavor::Oneshot(ref mut p) => unsafe { (*p.get()).drop_chan(); },
            Flavor::Stream(ref mut p) => unsafe { (*p.get()).drop_chan(); },
            Flavor::Shared(ref mut p) => unsafe { (*p.get()).drop_chan(); },
            Flavor::Sync(..) => unreachable!(),
        }
    }
}

////////////////////////////////////////////////////////////////////////////////
// SyncSender
////////////////////////////////////////////////////////////////////////////////

impl<T: Send> SyncSender<T> {
<<<<<<< HEAD

    fn new(inner: Arc<RacyCell<sync::Packet<T>>>) -> SyncSender<T> {
=======
    #[cfg(stage0)] // NOTE remove impl after next snapshot
    fn new(inner: Arc<UnsafeCell<sync::Packet<T>>>) -> SyncSender<T> {
        SyncSender { inner: inner, _marker: marker::NoSync }
    }

    #[cfg(not(stage0))] // NOTE remove cfg after next snapshot
    fn new(inner: Arc<UnsafeCell<sync::Packet<T>>>) -> SyncSender<T> {
>>>>>>> b6380f5c
        SyncSender { inner: inner }
    }

    /// Sends a value on this synchronous channel.
    ///
    /// This function will *block* until space in the internal buffer becomes
    /// available or a receiver is available to hand off the message to.
    ///
    /// Note that a successful send does *not* guarantee that the receiver will
    /// ever see the data if there is a buffer on this channel. Items may be
    /// enqueued in the internal buffer for the receiver to receive at a later
    /// time. If the buffer size is 0, however, it can be guaranteed that the
    /// receiver has indeed received the data if this function returns success.
    ///
    /// This function will never panic, but it may return `Err` if the
    /// `Receiver` has disconnected and is no longer able to receive
    /// information.
    #[stable]
    pub fn send(&self, t: T) -> Result<(), SendError<T>> {
        unsafe { (*self.inner.get()).send(t).map_err(SendError) }
    }

    /// Attempts to send a value on this channel without blocking.
    ///
    /// This method differs from `send` by returning immediately if the
    /// channel's buffer is full or no receiver is waiting to acquire some
    /// data. Compared with `send`, this function has two failure cases
    /// instead of one (one for disconnection, one for a full buffer).
    ///
    /// See `SyncSender::send` for notes about guarantees of whether the
    /// receiver has received the data or not if this function is successful.
    #[stable]
    pub fn try_send(&self, t: T) -> Result<(), TrySendError<T>> {
        unsafe { (*self.inner.get()).try_send(t) }
    }
}

#[stable]
impl<T: Send> Clone for SyncSender<T> {
    fn clone(&self) -> SyncSender<T> {
        unsafe { (*self.inner.get()).clone_chan(); }
        return SyncSender::new(self.inner.clone());
    }
}

#[unsafe_destructor]
#[stable]
impl<T: Send> Drop for SyncSender<T> {
    fn drop(&mut self) {
        unsafe { (*self.inner.get()).drop_chan(); }
    }
}

////////////////////////////////////////////////////////////////////////////////
// Receiver
////////////////////////////////////////////////////////////////////////////////

impl<T: Send> Receiver<T> {
    fn new(inner: Flavor<T>) -> Receiver<T> {
        Receiver { inner: UnsafeCell::new(inner) }
    }

    /// Attempts to return a pending value on this receiver without blocking
    ///
    /// This method will never block the caller in order to wait for data to
    /// become available. Instead, this will always return immediately with a
    /// possible option of pending data on the channel.
    ///
    /// This is useful for a flavor of "optimistic check" before deciding to
    /// block on a receiver.
    #[stable]
    pub fn try_recv(&self) -> Result<T, TryRecvError> {
        loop {
            let new_port = match *unsafe { self.inner() } {
                Flavor::Oneshot(ref p) => {
                    match unsafe { (*p.get()).try_recv() } {
                        Ok(t) => return Ok(t),
                        Err(oneshot::Empty) => return Err(TryRecvError::Empty),
                        Err(oneshot::Disconnected) => {
                            return Err(TryRecvError::Disconnected)
                        }
                        Err(oneshot::Upgraded(rx)) => rx,
                    }
                }
                Flavor::Stream(ref p) => {
                    match unsafe { (*p.get()).try_recv() } {
                        Ok(t) => return Ok(t),
                        Err(stream::Empty) => return Err(TryRecvError::Empty),
                        Err(stream::Disconnected) => {
                            return Err(TryRecvError::Disconnected)
                        }
                        Err(stream::Upgraded(rx)) => rx,
                    }
                }
                Flavor::Shared(ref p) => {
                    match unsafe { (*p.get()).try_recv() } {
                        Ok(t) => return Ok(t),
                        Err(shared::Empty) => return Err(TryRecvError::Empty),
                        Err(shared::Disconnected) => {
                            return Err(TryRecvError::Disconnected)
                        }
                    }
                }
                Flavor::Sync(ref p) => {
                    match unsafe { (*p.get()).try_recv() } {
                        Ok(t) => return Ok(t),
                        Err(sync::Empty) => return Err(TryRecvError::Empty),
                        Err(sync::Disconnected) => {
                            return Err(TryRecvError::Disconnected)
                        }
                    }
                }
            };
            unsafe {
                mem::swap(self.inner_mut(),
                          new_port.inner_mut());
            }
        }
    }

    /// Attempt to wait for a value on this receiver, returning an error if the
    /// corresponding channel has hung up.
    ///
    /// This function will always block the current thread if there is no data
    /// available and it's possible for more data to be sent. Once a message is
    /// sent to the corresponding `Sender`, then this receiver will wake up and
    /// return that message.
    ///
    /// If the corresponding `Sender` has disconnected, or it disconnects while
    /// this call is blocking, this call will wake up and return `Err` to
    /// indicate that no more messages can ever be received on this channel.
    #[stable]
    pub fn recv(&self) -> Result<T, RecvError> {
        loop {
            let new_port = match *unsafe { self.inner() } {
                Flavor::Oneshot(ref p) => {
                    match unsafe { (*p.get()).recv() } {
                        Ok(t) => return Ok(t),
                        Err(oneshot::Empty) => return unreachable!(),
                        Err(oneshot::Disconnected) => return Err(RecvError),
                        Err(oneshot::Upgraded(rx)) => rx,
                    }
                }
                Flavor::Stream(ref p) => {
                    match unsafe { (*p.get()).recv() } {
                        Ok(t) => return Ok(t),
                        Err(stream::Empty) => return unreachable!(),
                        Err(stream::Disconnected) => return Err(RecvError),
                        Err(stream::Upgraded(rx)) => rx,
                    }
                }
                Flavor::Shared(ref p) => {
                    match unsafe { (*p.get()).recv() } {
                        Ok(t) => return Ok(t),
                        Err(shared::Empty) => return unreachable!(),
                        Err(shared::Disconnected) => return Err(RecvError),
                    }
                }
                Flavor::Sync(ref p) => return unsafe {
                    (*p.get()).recv().map_err(|()| RecvError)
                }
            };
            unsafe {
                mem::swap(self.inner_mut(), new_port.inner_mut());
            }
        }
    }

    /// Returns an iterator that will block waiting for messages, but never
    /// `panic!`. It will return `None` when the channel has hung up.
    #[stable]
    pub fn iter(&self) -> Iter<T> {
        Iter { rx: self }
    }
}

impl<T: Send> select::Packet for Receiver<T> {
    fn can_recv(&self) -> bool {
        loop {
            let new_port = match *unsafe { self.inner() } {
                Flavor::Oneshot(ref p) => {
                    match unsafe { (*p.get()).can_recv() } {
                        Ok(ret) => return ret,
                        Err(upgrade) => upgrade,
                    }
                }
                Flavor::Stream(ref p) => {
                    match unsafe { (*p.get()).can_recv() } {
                        Ok(ret) => return ret,
                        Err(upgrade) => upgrade,
                    }
                }
                Flavor::Shared(ref p) => {
                    return unsafe { (*p.get()).can_recv() };
                }
                Flavor::Sync(ref p) => {
                    return unsafe { (*p.get()).can_recv() };
                }
            };
            unsafe {
                mem::swap(self.inner_mut(),
                          new_port.inner_mut());
            }
        }
    }

    fn start_selection(&self, mut token: SignalToken) -> StartResult {
        loop {
            let (t, new_port) = match *unsafe { self.inner() } {
                Flavor::Oneshot(ref p) => {
                    match unsafe { (*p.get()).start_selection(token) } {
                        oneshot::SelSuccess => return Installed,
                        oneshot::SelCanceled => return Abort,
                        oneshot::SelUpgraded(t, rx) => (t, rx),
                    }
                }
                Flavor::Stream(ref p) => {
                    match unsafe { (*p.get()).start_selection(token) } {
                        stream::SelSuccess => return Installed,
                        stream::SelCanceled => return Abort,
                        stream::SelUpgraded(t, rx) => (t, rx),
                    }
                }
                Flavor::Shared(ref p) => {
                    return unsafe { (*p.get()).start_selection(token) };
                }
                Flavor::Sync(ref p) => {
                    return unsafe { (*p.get()).start_selection(token) };
                }
            };
            token = t;
            unsafe {
                mem::swap(self.inner_mut(), new_port.inner_mut());
            }
        }
    }

    fn abort_selection(&self) -> bool {
        let mut was_upgrade = false;
        loop {
            let result = match *unsafe { self.inner() } {
                Flavor::Oneshot(ref p) => unsafe { (*p.get()).abort_selection() },
                Flavor::Stream(ref p) => unsafe {
                    (*p.get()).abort_selection(was_upgrade)
                },
                Flavor::Shared(ref p) => return unsafe {
                    (*p.get()).abort_selection(was_upgrade)
                },
                Flavor::Sync(ref p) => return unsafe {
                    (*p.get()).abort_selection()
                },
            };
            let new_port = match result { Ok(b) => return b, Err(p) => p };
            was_upgrade = true;
            unsafe {
                mem::swap(self.inner_mut(),
                          new_port.inner_mut());
            }
        }
    }
}

#[stable]
impl<'a, T: Send> Iterator for Iter<'a, T> {
    type Item = T;

    fn next(&mut self) -> Option<T> { self.rx.recv().ok() }
}

#[unsafe_destructor]
#[stable]
impl<T: Send> Drop for Receiver<T> {
    fn drop(&mut self) {
        match *unsafe { self.inner_mut() } {
            Flavor::Oneshot(ref mut p) => unsafe { (*p.get()).drop_port(); },
            Flavor::Stream(ref mut p) => unsafe { (*p.get()).drop_port(); },
            Flavor::Shared(ref mut p) => unsafe { (*p.get()).drop_port(); },
            Flavor::Sync(ref mut p) => unsafe { (*p.get()).drop_port(); },
        }
    }
}

impl<T> fmt::Show for SendError<T> {
    fn fmt(&self, f: &mut fmt::Formatter) -> fmt::Result {
        "sending on a closed channel".fmt(f)
    }
}

impl<T> fmt::Show for TrySendError<T> {
    fn fmt(&self, f: &mut fmt::Formatter) -> fmt::Result {
        match *self {
            TrySendError::Full(..) => {
                "sending on a full channel".fmt(f)
            }
            TrySendError::Disconnected(..) => {
                "sending on a closed channel".fmt(f)
            }
        }
    }
}

impl fmt::Show for RecvError {
    fn fmt(&self, f: &mut fmt::Formatter) -> fmt::Result {
        "receiving on a closed channel".fmt(f)
    }
}

impl fmt::Show for TryRecvError {
    fn fmt(&self, f: &mut fmt::Formatter) -> fmt::Result {
        match *self {
            TryRecvError::Empty => {
                "receiving on an empty channel".fmt(f)
            }
            TryRecvError::Disconnected => {
                "receiving on a closed channel".fmt(f)
            }
        }
    }
}

#[cfg(test)]
mod test {
    use prelude::v1::*;

    use os;
    use super::*;
    use thread::Thread;

    pub fn stress_factor() -> uint {
        match os::getenv("RUST_TEST_STRESS") {
            Some(val) => val.parse().unwrap(),
            None => 1,
        }
    }

    #[test]
    fn smoke() {
        let (tx, rx) = channel::<int>();
        tx.send(1).unwrap();
        assert_eq!(rx.recv().unwrap(), 1);
    }

    #[test]
    fn drop_full() {
        let (tx, _rx) = channel();
        tx.send(box 1i).unwrap();
    }

    #[test]
    fn drop_full_shared() {
        let (tx, _rx) = channel();
        drop(tx.clone());
        drop(tx.clone());
        tx.send(box 1i).unwrap();
    }

    #[test]
    fn smoke_shared() {
        let (tx, rx) = channel::<int>();
        tx.send(1).unwrap();
        assert_eq!(rx.recv().unwrap(), 1);
        let tx = tx.clone();
        tx.send(1).unwrap();
        assert_eq!(rx.recv().unwrap(), 1);
    }

    #[test]
    fn smoke_threads() {
        let (tx, rx) = channel::<int>();
        let _t = Thread::spawn(move|| {
            tx.send(1).unwrap();
        });
        assert_eq!(rx.recv().unwrap(), 1);
    }

    #[test]
    fn smoke_port_gone() {
        let (tx, rx) = channel::<int>();
        drop(rx);
        assert!(tx.send(1).is_err());
    }

    #[test]
    fn smoke_shared_port_gone() {
        let (tx, rx) = channel::<int>();
        drop(rx);
        assert!(tx.send(1).is_err())
    }

    #[test]
    fn smoke_shared_port_gone2() {
        let (tx, rx) = channel::<int>();
        drop(rx);
        let tx2 = tx.clone();
        drop(tx);
        assert!(tx2.send(1).is_err());
    }

    #[test]
    fn port_gone_concurrent() {
        let (tx, rx) = channel::<int>();
        let _t = Thread::spawn(move|| {
            rx.recv().unwrap();
        });
        while tx.send(1).is_ok() {}
    }

    #[test]
    fn port_gone_concurrent_shared() {
        let (tx, rx) = channel::<int>();
        let tx2 = tx.clone();
        let _t = Thread::spawn(move|| {
            rx.recv().unwrap();
        });
        while tx.send(1).is_ok() && tx2.send(1).is_ok() {}
    }

    #[test]
    fn smoke_chan_gone() {
        let (tx, rx) = channel::<int>();
        drop(tx);
        assert!(rx.recv().is_err());
    }

    #[test]
    fn smoke_chan_gone_shared() {
        let (tx, rx) = channel::<()>();
        let tx2 = tx.clone();
        drop(tx);
        drop(tx2);
        assert!(rx.recv().is_err());
    }

    #[test]
    fn chan_gone_concurrent() {
        let (tx, rx) = channel::<int>();
        let _t = Thread::spawn(move|| {
            tx.send(1).unwrap();
            tx.send(1).unwrap();
        });
        while rx.recv().is_ok() {}
    }

    #[test]
    fn stress() {
        let (tx, rx) = channel::<int>();
        let t = Thread::scoped(move|| {
            for _ in range(0u, 10000) { tx.send(1i).unwrap(); }
        });
        for _ in range(0u, 10000) {
            assert_eq!(rx.recv().unwrap(), 1);
        }
        t.join().ok().unwrap();
    }

    #[test]
    fn stress_shared() {
        static AMT: uint = 10000;
        static NTHREADS: uint = 8;
        let (tx, rx) = channel::<int>();

        let t = Thread::scoped(move|| {
            for _ in range(0, AMT * NTHREADS) {
                assert_eq!(rx.recv().unwrap(), 1);
            }
            match rx.try_recv() {
                Ok(..) => panic!(),
                _ => {}
            }
        });

        for _ in range(0, NTHREADS) {
            let tx = tx.clone();
            Thread::spawn(move|| {
                for _ in range(0, AMT) { tx.send(1).unwrap(); }
            });
        }
        drop(tx);
        t.join().ok().unwrap();
    }

    #[test]
    fn send_from_outside_runtime() {
        let (tx1, rx1) = channel::<()>();
        let (tx2, rx2) = channel::<int>();
        let t1 = Thread::scoped(move|| {
            tx1.send(()).unwrap();
            for _ in range(0i, 40) {
                assert_eq!(rx2.recv().unwrap(), 1);
            }
        });
        rx1.recv().unwrap();
        let t2 = Thread::scoped(move|| {
            for _ in range(0i, 40) {
                tx2.send(1).unwrap();
            }
        });
        t1.join().ok().unwrap();
        t2.join().ok().unwrap();
    }

    #[test]
    fn recv_from_outside_runtime() {
        let (tx, rx) = channel::<int>();
        let t = Thread::scoped(move|| {
            for _ in range(0i, 40) {
                assert_eq!(rx.recv().unwrap(), 1);
            }
        });
        for _ in range(0u, 40) {
            tx.send(1).unwrap();
        }
        t.join().ok().unwrap();
    }

    #[test]
    fn no_runtime() {
        let (tx1, rx1) = channel::<int>();
        let (tx2, rx2) = channel::<int>();
        let t1 = Thread::scoped(move|| {
            assert_eq!(rx1.recv().unwrap(), 1);
            tx2.send(2).unwrap();
        });
        let t2 = Thread::scoped(move|| {
            tx1.send(1).unwrap();
            assert_eq!(rx2.recv().unwrap(), 2);
        });
        t1.join().ok().unwrap();
        t2.join().ok().unwrap();
    }

    #[test]
    fn oneshot_single_thread_close_port_first() {
        // Simple test of closing without sending
        let (_tx, rx) = channel::<int>();
        drop(rx);
    }

    #[test]
    fn oneshot_single_thread_close_chan_first() {
        // Simple test of closing without sending
        let (tx, _rx) = channel::<int>();
        drop(tx);
    }

    #[test]
    fn oneshot_single_thread_send_port_close() {
        // Testing that the sender cleans up the payload if receiver is closed
        let (tx, rx) = channel::<Box<int>>();
        drop(rx);
        assert!(tx.send(box 0).is_err());
    }

    #[test]
    fn oneshot_single_thread_recv_chan_close() {
        // Receiving on a closed chan will panic
        let res = Thread::scoped(move|| {
            let (tx, rx) = channel::<int>();
            drop(tx);
            rx.recv().unwrap();
        }).join();
        // What is our res?
        assert!(res.is_err());
    }

    #[test]
    fn oneshot_single_thread_send_then_recv() {
        let (tx, rx) = channel::<Box<int>>();
        tx.send(box 10).unwrap();
        assert!(rx.recv().unwrap() == box 10);
    }

    #[test]
    fn oneshot_single_thread_try_send_open() {
        let (tx, rx) = channel::<int>();
        assert!(tx.send(10).is_ok());
        assert!(rx.recv().unwrap() == 10);
    }

    #[test]
    fn oneshot_single_thread_try_send_closed() {
        let (tx, rx) = channel::<int>();
        drop(rx);
        assert!(tx.send(10).is_err());
    }

    #[test]
    fn oneshot_single_thread_try_recv_open() {
        let (tx, rx) = channel::<int>();
        tx.send(10).unwrap();
        assert!(rx.recv() == Ok(10));
    }

    #[test]
    fn oneshot_single_thread_try_recv_closed() {
        let (tx, rx) = channel::<int>();
        drop(tx);
        assert!(rx.recv().is_err());
    }

    #[test]
    fn oneshot_single_thread_peek_data() {
        let (tx, rx) = channel::<int>();
        assert_eq!(rx.try_recv(), Err(TryRecvError::Empty));
        tx.send(10).unwrap();
        assert_eq!(rx.try_recv(), Ok(10));
    }

    #[test]
    fn oneshot_single_thread_peek_close() {
        let (tx, rx) = channel::<int>();
        drop(tx);
        assert_eq!(rx.try_recv(), Err(TryRecvError::Disconnected));
        assert_eq!(rx.try_recv(), Err(TryRecvError::Disconnected));
    }

    #[test]
    fn oneshot_single_thread_peek_open() {
        let (_tx, rx) = channel::<int>();
        assert_eq!(rx.try_recv(), Err(TryRecvError::Empty));
    }

    #[test]
    fn oneshot_multi_task_recv_then_send() {
        let (tx, rx) = channel::<Box<int>>();
        let _t = Thread::spawn(move|| {
            assert!(rx.recv().unwrap() == box 10);
        });

        tx.send(box 10).unwrap();
    }

    #[test]
    fn oneshot_multi_task_recv_then_close() {
        let (tx, rx) = channel::<Box<int>>();
        let _t = Thread::spawn(move|| {
            drop(tx);
        });
        let res = Thread::scoped(move|| {
            assert!(rx.recv().unwrap() == box 10);
        }).join();
        assert!(res.is_err());
    }

    #[test]
    fn oneshot_multi_thread_close_stress() {
        for _ in range(0, stress_factor()) {
            let (tx, rx) = channel::<int>();
            let _t = Thread::spawn(move|| {
                drop(rx);
            });
            drop(tx);
        }
    }

    #[test]
    fn oneshot_multi_thread_send_close_stress() {
        for _ in range(0, stress_factor()) {
            let (tx, rx) = channel::<int>();
            let _t = Thread::spawn(move|| {
                drop(rx);
            });
            let _ = Thread::scoped(move|| {
                tx.send(1).unwrap();
            }).join();
        }
    }

    #[test]
    fn oneshot_multi_thread_recv_close_stress() {
        for _ in range(0, stress_factor()) {
            let (tx, rx) = channel::<int>();
            Thread::spawn(move|| {
                let res = Thread::scoped(move|| {
                    rx.recv().unwrap();
                }).join();
                assert!(res.is_err());
            });
            let _t = Thread::spawn(move|| {
                Thread::spawn(move|| {
                    drop(tx);
                });
            });
        }
    }

    #[test]
    fn oneshot_multi_thread_send_recv_stress() {
        for _ in range(0, stress_factor()) {
            let (tx, rx) = channel();
            let _t = Thread::spawn(move|| {
                tx.send(box 10i).unwrap();
            });
            assert!(rx.recv().unwrap() == box 10i);
        }
    }

    #[test]
    fn stream_send_recv_stress() {
        for _ in range(0, stress_factor()) {
            let (tx, rx) = channel();

            send(tx, 0);
            recv(rx, 0);

            fn send(tx: Sender<Box<int>>, i: int) {
                if i == 10 { return }

                Thread::spawn(move|| {
                    tx.send(box i).unwrap();
                    send(tx, i + 1);
                });
            }

            fn recv(rx: Receiver<Box<int>>, i: int) {
                if i == 10 { return }

                Thread::spawn(move|| {
                    assert!(rx.recv().unwrap() == box i);
                    recv(rx, i + 1);
                });
            }
        }
    }

    #[test]
    fn recv_a_lot() {
        // Regression test that we don't run out of stack in scheduler context
        let (tx, rx) = channel();
        for _ in range(0i, 10000) { tx.send(()).unwrap(); }
        for _ in range(0i, 10000) { rx.recv().unwrap(); }
    }

    #[test]
    fn shared_chan_stress() {
        let (tx, rx) = channel();
        let total = stress_factor() + 100;
        for _ in range(0, total) {
            let tx = tx.clone();
            Thread::spawn(move|| {
                tx.send(()).unwrap();
            });
        }

        for _ in range(0, total) {
            rx.recv().unwrap();
        }
    }

    #[test]
    fn test_nested_recv_iter() {
        let (tx, rx) = channel::<int>();
        let (total_tx, total_rx) = channel::<int>();

        let _t = Thread::spawn(move|| {
            let mut acc = 0;
            for x in rx.iter() {
                acc += x;
            }
            total_tx.send(acc).unwrap();
        });

        tx.send(3).unwrap();
        tx.send(1).unwrap();
        tx.send(2).unwrap();
        drop(tx);
        assert_eq!(total_rx.recv().unwrap(), 6);
    }

    #[test]
    fn test_recv_iter_break() {
        let (tx, rx) = channel::<int>();
        let (count_tx, count_rx) = channel();

        let _t = Thread::spawn(move|| {
            let mut count = 0;
            for x in rx.iter() {
                if count >= 3 {
                    break;
                } else {
                    count += x;
                }
            }
            count_tx.send(count).unwrap();
        });

        tx.send(2).unwrap();
        tx.send(2).unwrap();
        tx.send(2).unwrap();
        let _ = tx.send(2);
        drop(tx);
        assert_eq!(count_rx.recv().unwrap(), 4);
    }

    #[test]
    fn try_recv_states() {
        let (tx1, rx1) = channel::<int>();
        let (tx2, rx2) = channel::<()>();
        let (tx3, rx3) = channel::<()>();
        let _t = Thread::spawn(move|| {
            rx2.recv().unwrap();
            tx1.send(1).unwrap();
            tx3.send(()).unwrap();
            rx2.recv().unwrap();
            drop(tx1);
            tx3.send(()).unwrap();
        });

        assert_eq!(rx1.try_recv(), Err(TryRecvError::Empty));
        tx2.send(()).unwrap();
        rx3.recv().unwrap();
        assert_eq!(rx1.try_recv(), Ok(1));
        assert_eq!(rx1.try_recv(), Err(TryRecvError::Empty));
        tx2.send(()).unwrap();
        rx3.recv().unwrap();
        assert_eq!(rx1.try_recv(), Err(TryRecvError::Disconnected));
    }

    // This bug used to end up in a livelock inside of the Receiver destructor
    // because the internal state of the Shared packet was corrupted
    #[test]
    fn destroy_upgraded_shared_port_when_sender_still_active() {
        let (tx, rx) = channel();
        let (tx2, rx2) = channel();
        let _t = Thread::spawn(move|| {
            rx.recv().unwrap(); // wait on a oneshot
            drop(rx);  // destroy a shared
            tx2.send(()).unwrap();
        });
        // make sure the other task has gone to sleep
        for _ in range(0u, 5000) { Thread::yield_now(); }

        // upgrade to a shared chan and send a message
        let t = tx.clone();
        drop(tx);
        t.send(()).unwrap();

        // wait for the child task to exit before we exit
        rx2.recv().unwrap();
    }
}

#[cfg(test)]
mod sync_tests {
    use prelude::v1::*;

    use os;
    use thread::Thread;
    use super::*;

    pub fn stress_factor() -> uint {
        match os::getenv("RUST_TEST_STRESS") {
            Some(val) => val.parse().unwrap(),
            None => 1,
        }
    }

    #[test]
    fn smoke() {
        let (tx, rx) = sync_channel::<int>(1);
        tx.send(1).unwrap();
        assert_eq!(rx.recv().unwrap(), 1);
    }

    #[test]
    fn drop_full() {
        let (tx, _rx) = sync_channel(1);
        tx.send(box 1i).unwrap();
    }

    #[test]
    fn smoke_shared() {
        let (tx, rx) = sync_channel::<int>(1);
        tx.send(1).unwrap();
        assert_eq!(rx.recv().unwrap(), 1);
        let tx = tx.clone();
        tx.send(1).unwrap();
        assert_eq!(rx.recv().unwrap(), 1);
    }

    #[test]
    fn smoke_threads() {
        let (tx, rx) = sync_channel::<int>(0);
        let _t = Thread::spawn(move|| {
            tx.send(1).unwrap();
        });
        assert_eq!(rx.recv().unwrap(), 1);
    }

    #[test]
    fn smoke_port_gone() {
        let (tx, rx) = sync_channel::<int>(0);
        drop(rx);
        assert!(tx.send(1).is_err());
    }

    #[test]
    fn smoke_shared_port_gone2() {
        let (tx, rx) = sync_channel::<int>(0);
        drop(rx);
        let tx2 = tx.clone();
        drop(tx);
        assert!(tx2.send(1).is_err());
    }

    #[test]
    fn port_gone_concurrent() {
        let (tx, rx) = sync_channel::<int>(0);
        let _t = Thread::spawn(move|| {
            rx.recv().unwrap();
        });
        while tx.send(1).is_ok() {}
    }

    #[test]
    fn port_gone_concurrent_shared() {
        let (tx, rx) = sync_channel::<int>(0);
        let tx2 = tx.clone();
        let _t = Thread::spawn(move|| {
            rx.recv().unwrap();
        });
        while tx.send(1).is_ok() && tx2.send(1).is_ok() {}
    }

    #[test]
    fn smoke_chan_gone() {
        let (tx, rx) = sync_channel::<int>(0);
        drop(tx);
        assert!(rx.recv().is_err());
    }

    #[test]
    fn smoke_chan_gone_shared() {
        let (tx, rx) = sync_channel::<()>(0);
        let tx2 = tx.clone();
        drop(tx);
        drop(tx2);
        assert!(rx.recv().is_err());
    }

    #[test]
    fn chan_gone_concurrent() {
        let (tx, rx) = sync_channel::<int>(0);
        Thread::spawn(move|| {
            tx.send(1).unwrap();
            tx.send(1).unwrap();
        });
        while rx.recv().is_ok() {}
    }

    #[test]
    fn stress() {
        let (tx, rx) = sync_channel::<int>(0);
        Thread::spawn(move|| {
            for _ in range(0u, 10000) { tx.send(1).unwrap(); }
        });
        for _ in range(0u, 10000) {
            assert_eq!(rx.recv().unwrap(), 1);
        }
    }

    #[test]
    fn stress_shared() {
        static AMT: uint = 1000;
        static NTHREADS: uint = 8;
        let (tx, rx) = sync_channel::<int>(0);
        let (dtx, drx) = sync_channel::<()>(0);

        Thread::spawn(move|| {
            for _ in range(0, AMT * NTHREADS) {
                assert_eq!(rx.recv().unwrap(), 1);
            }
            match rx.try_recv() {
                Ok(..) => panic!(),
                _ => {}
            }
            dtx.send(()).unwrap();
        });

        for _ in range(0, NTHREADS) {
            let tx = tx.clone();
            Thread::spawn(move|| {
                for _ in range(0, AMT) { tx.send(1).unwrap(); }
            });
        }
        drop(tx);
        drx.recv().unwrap();
    }

    #[test]
    fn oneshot_single_thread_close_port_first() {
        // Simple test of closing without sending
        let (_tx, rx) = sync_channel::<int>(0);
        drop(rx);
    }

    #[test]
    fn oneshot_single_thread_close_chan_first() {
        // Simple test of closing without sending
        let (tx, _rx) = sync_channel::<int>(0);
        drop(tx);
    }

    #[test]
    fn oneshot_single_thread_send_port_close() {
        // Testing that the sender cleans up the payload if receiver is closed
        let (tx, rx) = sync_channel::<Box<int>>(0);
        drop(rx);
        assert!(tx.send(box 0).is_err());
    }

    #[test]
    fn oneshot_single_thread_recv_chan_close() {
        // Receiving on a closed chan will panic
        let res = Thread::scoped(move|| {
            let (tx, rx) = sync_channel::<int>(0);
            drop(tx);
            rx.recv().unwrap();
        }).join();
        // What is our res?
        assert!(res.is_err());
    }

    #[test]
    fn oneshot_single_thread_send_then_recv() {
        let (tx, rx) = sync_channel::<Box<int>>(1);
        tx.send(box 10).unwrap();
        assert!(rx.recv().unwrap() == box 10);
    }

    #[test]
    fn oneshot_single_thread_try_send_open() {
        let (tx, rx) = sync_channel::<int>(1);
        assert_eq!(tx.try_send(10), Ok(()));
        assert!(rx.recv().unwrap() == 10);
    }

    #[test]
    fn oneshot_single_thread_try_send_closed() {
        let (tx, rx) = sync_channel::<int>(0);
        drop(rx);
        assert_eq!(tx.try_send(10), Err(TrySendError::Disconnected(10)));
    }

    #[test]
    fn oneshot_single_thread_try_send_closed2() {
        let (tx, _rx) = sync_channel::<int>(0);
        assert_eq!(tx.try_send(10), Err(TrySendError::Full(10)));
    }

    #[test]
    fn oneshot_single_thread_try_recv_open() {
        let (tx, rx) = sync_channel::<int>(1);
        tx.send(10).unwrap();
        assert!(rx.recv() == Ok(10));
    }

    #[test]
    fn oneshot_single_thread_try_recv_closed() {
        let (tx, rx) = sync_channel::<int>(0);
        drop(tx);
        assert!(rx.recv().is_err());
    }

    #[test]
    fn oneshot_single_thread_peek_data() {
        let (tx, rx) = sync_channel::<int>(1);
        assert_eq!(rx.try_recv(), Err(TryRecvError::Empty));
        tx.send(10).unwrap();
        assert_eq!(rx.try_recv(), Ok(10));
    }

    #[test]
    fn oneshot_single_thread_peek_close() {
        let (tx, rx) = sync_channel::<int>(0);
        drop(tx);
        assert_eq!(rx.try_recv(), Err(TryRecvError::Disconnected));
        assert_eq!(rx.try_recv(), Err(TryRecvError::Disconnected));
    }

    #[test]
    fn oneshot_single_thread_peek_open() {
        let (_tx, rx) = sync_channel::<int>(0);
        assert_eq!(rx.try_recv(), Err(TryRecvError::Empty));
    }

    #[test]
    fn oneshot_multi_task_recv_then_send() {
        let (tx, rx) = sync_channel::<Box<int>>(0);
        let _t = Thread::spawn(move|| {
            assert!(rx.recv().unwrap() == box 10);
        });

        tx.send(box 10).unwrap();
    }

    #[test]
    fn oneshot_multi_task_recv_then_close() {
        let (tx, rx) = sync_channel::<Box<int>>(0);
        let _t = Thread::spawn(move|| {
            drop(tx);
        });
        let res = Thread::scoped(move|| {
            assert!(rx.recv().unwrap() == box 10);
        }).join();
        assert!(res.is_err());
    }

    #[test]
    fn oneshot_multi_thread_close_stress() {
        for _ in range(0, stress_factor()) {
            let (tx, rx) = sync_channel::<int>(0);
            let _t = Thread::spawn(move|| {
                drop(rx);
            });
            drop(tx);
        }
    }

    #[test]
    fn oneshot_multi_thread_send_close_stress() {
        for _ in range(0, stress_factor()) {
            let (tx, rx) = sync_channel::<int>(0);
            let _t = Thread::spawn(move|| {
                drop(rx);
            });
            let _ = Thread::scoped(move || {
                tx.send(1).unwrap();
            }).join();
        }
    }

    #[test]
    fn oneshot_multi_thread_recv_close_stress() {
        for _ in range(0, stress_factor()) {
            let (tx, rx) = sync_channel::<int>(0);
            let _t = Thread::spawn(move|| {
                let res = Thread::scoped(move|| {
                    rx.recv().unwrap();
                }).join();
                assert!(res.is_err());
            });
            let _t = Thread::spawn(move|| {
                Thread::spawn(move|| {
                    drop(tx);
                });
            });
        }
    }

    #[test]
    fn oneshot_multi_thread_send_recv_stress() {
        for _ in range(0, stress_factor()) {
            let (tx, rx) = sync_channel::<Box<int>>(0);
            let _t = Thread::spawn(move|| {
                tx.send(box 10i).unwrap();
            });
            assert!(rx.recv().unwrap() == box 10i);
        }
    }

    #[test]
    fn stream_send_recv_stress() {
        for _ in range(0, stress_factor()) {
            let (tx, rx) = sync_channel::<Box<int>>(0);

            send(tx, 0);
            recv(rx, 0);

            fn send(tx: SyncSender<Box<int>>, i: int) {
                if i == 10 { return }

                Thread::spawn(move|| {
                    tx.send(box i).unwrap();
                    send(tx, i + 1);
                });
            }

            fn recv(rx: Receiver<Box<int>>, i: int) {
                if i == 10 { return }

                Thread::spawn(move|| {
                    assert!(rx.recv().unwrap() == box i);
                    recv(rx, i + 1);
                });
            }
        }
    }

    #[test]
    fn recv_a_lot() {
        // Regression test that we don't run out of stack in scheduler context
        let (tx, rx) = sync_channel(10000);
        for _ in range(0u, 10000) { tx.send(()).unwrap(); }
        for _ in range(0u, 10000) { rx.recv().unwrap(); }
    }

    #[test]
    fn shared_chan_stress() {
        let (tx, rx) = sync_channel(0);
        let total = stress_factor() + 100;
        for _ in range(0, total) {
            let tx = tx.clone();
            Thread::spawn(move|| {
                tx.send(()).unwrap();
            });
        }

        for _ in range(0, total) {
            rx.recv().unwrap();
        }
    }

    #[test]
    fn test_nested_recv_iter() {
        let (tx, rx) = sync_channel::<int>(0);
        let (total_tx, total_rx) = sync_channel::<int>(0);

        let _t = Thread::spawn(move|| {
            let mut acc = 0;
            for x in rx.iter() {
                acc += x;
            }
            total_tx.send(acc).unwrap();
        });

        tx.send(3).unwrap();
        tx.send(1).unwrap();
        tx.send(2).unwrap();
        drop(tx);
        assert_eq!(total_rx.recv().unwrap(), 6);
    }

    #[test]
    fn test_recv_iter_break() {
        let (tx, rx) = sync_channel::<int>(0);
        let (count_tx, count_rx) = sync_channel(0);

        let _t = Thread::spawn(move|| {
            let mut count = 0;
            for x in rx.iter() {
                if count >= 3 {
                    break;
                } else {
                    count += x;
                }
            }
            count_tx.send(count).unwrap();
        });

        tx.send(2).unwrap();
        tx.send(2).unwrap();
        tx.send(2).unwrap();
        let _ = tx.try_send(2);
        drop(tx);
        assert_eq!(count_rx.recv().unwrap(), 4);
    }

    #[test]
    fn try_recv_states() {
        let (tx1, rx1) = sync_channel::<int>(1);
        let (tx2, rx2) = sync_channel::<()>(1);
        let (tx3, rx3) = sync_channel::<()>(1);
        let _t = Thread::spawn(move|| {
            rx2.recv().unwrap();
            tx1.send(1).unwrap();
            tx3.send(()).unwrap();
            rx2.recv().unwrap();
            drop(tx1);
            tx3.send(()).unwrap();
        });

        assert_eq!(rx1.try_recv(), Err(TryRecvError::Empty));
        tx2.send(()).unwrap();
        rx3.recv().unwrap();
        assert_eq!(rx1.try_recv(), Ok(1));
        assert_eq!(rx1.try_recv(), Err(TryRecvError::Empty));
        tx2.send(()).unwrap();
        rx3.recv().unwrap();
        assert_eq!(rx1.try_recv(), Err(TryRecvError::Disconnected));
    }

    // This bug used to end up in a livelock inside of the Receiver destructor
    // because the internal state of the Shared packet was corrupted
    #[test]
    fn destroy_upgraded_shared_port_when_sender_still_active() {
        let (tx, rx) = sync_channel::<()>(0);
        let (tx2, rx2) = sync_channel::<()>(0);
        let _t = Thread::spawn(move|| {
            rx.recv().unwrap(); // wait on a oneshot
            drop(rx);  // destroy a shared
            tx2.send(()).unwrap();
        });
        // make sure the other task has gone to sleep
        for _ in range(0u, 5000) { Thread::yield_now(); }

        // upgrade to a shared chan and send a message
        let t = tx.clone();
        drop(tx);
        t.send(()).unwrap();

        // wait for the child task to exit before we exit
        rx2.recv().unwrap();
    }

    #[test]
    fn send1() {
        let (tx, rx) = sync_channel::<int>(0);
        let _t = Thread::spawn(move|| { rx.recv().unwrap(); });
        assert_eq!(tx.send(1), Ok(()));
    }

    #[test]
    fn send2() {
        let (tx, rx) = sync_channel::<int>(0);
        let _t = Thread::spawn(move|| { drop(rx); });
        assert!(tx.send(1).is_err());
    }

    #[test]
    fn send3() {
        let (tx, rx) = sync_channel::<int>(1);
        assert_eq!(tx.send(1), Ok(()));
        let _t =Thread::spawn(move|| { drop(rx); });
        assert!(tx.send(1).is_err());
    }

    #[test]
    fn send4() {
        let (tx, rx) = sync_channel::<int>(0);
        let tx2 = tx.clone();
        let (done, donerx) = channel();
        let done2 = done.clone();
        let _t = Thread::spawn(move|| {
            assert!(tx.send(1).is_err());
            done.send(()).unwrap();
        });
        let _t = Thread::spawn(move|| {
            assert!(tx2.send(2).is_err());
            done2.send(()).unwrap();
        });
        drop(rx);
        donerx.recv().unwrap();
        donerx.recv().unwrap();
    }

    #[test]
    fn try_send1() {
        let (tx, _rx) = sync_channel::<int>(0);
        assert_eq!(tx.try_send(1), Err(TrySendError::Full(1)));
    }

    #[test]
    fn try_send2() {
        let (tx, _rx) = sync_channel::<int>(1);
        assert_eq!(tx.try_send(1), Ok(()));
        assert_eq!(tx.try_send(1), Err(TrySendError::Full(1)));
    }

    #[test]
    fn try_send3() {
        let (tx, rx) = sync_channel::<int>(1);
        assert_eq!(tx.try_send(1), Ok(()));
        drop(rx);
        assert_eq!(tx.try_send(1), Err(TrySendError::Disconnected(1)));
    }

    #[test]
    fn issue_15761() {
        fn repro() {
            let (tx1, rx1) = sync_channel::<()>(3);
            let (tx2, rx2) = sync_channel::<()>(3);

            let _t = Thread::spawn(move|| {
                rx1.recv().unwrap();
                tx2.try_send(()).unwrap();
            });

            tx1.try_send(()).unwrap();
            rx2.recv().unwrap();
        }

        for _ in range(0u, 100) {
            repro()
        }
    }
}<|MERGE_RESOLUTION|>--- conflicted
+++ resolved
@@ -372,30 +372,12 @@
 /// owned by one task, but it can be cloned to send to other tasks.
 #[stable]
 pub struct SyncSender<T> {
-<<<<<<< HEAD
-    inner: Arc<RacyCell<sync::Packet<T>>>,
-}
-
-impl<T> !marker::Sync for SyncSender<T> {}
-=======
     inner: Arc<UnsafeCell<sync::Packet<T>>>,
-    // can't share in an arc
-    _marker: marker::NoSync,
-}
-
-/// The sending-half of Rust's synchronous channel type. This half can only be
-/// owned by one task, but it can be cloned to send to other tasks.
-#[stable]
-#[cfg(not(stage0))] // NOTE remove cfg after next snapshot
-pub struct SyncSender<T> {
-    inner: Arc<UnsafeCell<sync::Packet<T>>>,
 }
 
 unsafe impl<T:Send> Send for SyncSender<T> {}
 
-#[cfg(not(stage0))] // NOTE remove cfg after next snapshot
 impl<T> !Sync for SyncSender<T> {}
->>>>>>> b6380f5c
 
 /// An error returned from the `send` function on channels.
 ///
@@ -698,18 +680,7 @@
 ////////////////////////////////////////////////////////////////////////////////
 
 impl<T: Send> SyncSender<T> {
-<<<<<<< HEAD
-
-    fn new(inner: Arc<RacyCell<sync::Packet<T>>>) -> SyncSender<T> {
-=======
-    #[cfg(stage0)] // NOTE remove impl after next snapshot
     fn new(inner: Arc<UnsafeCell<sync::Packet<T>>>) -> SyncSender<T> {
-        SyncSender { inner: inner, _marker: marker::NoSync }
-    }
-
-    #[cfg(not(stage0))] // NOTE remove cfg after next snapshot
-    fn new(inner: Arc<UnsafeCell<sync::Packet<T>>>) -> SyncSender<T> {
->>>>>>> b6380f5c
         SyncSender { inner: inner }
     }
 
